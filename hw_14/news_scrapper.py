--- conflicted
+++ resolved
@@ -26,13 +26,8 @@
 import csv
 import re
 import asyncio
-<<<<<<< HEAD
-from datetime import datetime
+from datetime import datetime, date
 from typing import Optional, List, Dict, Tuple, Any
-=======
-from datetime import datetime, date
-from typing import Optional, List, Dict, Tuple
->>>>>>> 30a54bbc
 
 import requests
 import aiohttp
@@ -267,38 +262,12 @@
     """
     news_list = []
     for item, details in zip(news_items, news_details):
-<<<<<<< HEAD
         title = re.sub(r"^\d{2}:\d{2}\s*", "", item.get_text(strip=True))
         link = clean_link(item.get('href', ''))
         news_date_str = str(details.get('date', ''))
         news_date = parse_date(news_date_str.split(' ')[0] if news_date_str else "")
 
         if not is_within_date_range(news_date, *date_filter):
-=======
-        title = item.get_text(strip=True)
-        link = item.get('href')
-        news_date = details['date']
-        news_date_without_time = news_date.split(' ')[0] if news_date else ""
-        if news_date_without_time:
-            news_date_without_time = datetime.strptime(news_date_without_time, "%Y-%m-%d").date()
-
-        start_date, end_date = date_filter
-        if start_date:
-            start_date = datetime.strptime(start_date, "%Y-%m-%d").date()
-        if end_date:
-            end_date = datetime.strptime(end_date, "%Y-%m-%d").date()
-        logger.info("Date of news is %s %s. "
-                    "\nStart date is %s %s. "
-                    "\nEnd date is %s %s. ", news_date_without_time,
-                    isinstance(news_date_without_time, date),
-                    start_date,
-                    isinstance(start_date, date),
-                    end_date,
-                    isinstance(end_date, date))
-        if start_date and news_date_without_time <= start_date:
-            continue
-        if end_date and news_date_without_time > end_date:
->>>>>>> 30a54bbc
             continue
 
         summary = clean_summary(details.get('summary', ''))
@@ -309,11 +278,7 @@
             'summary': summary,
         })
         logger.info("News details for news article %s: %s", title, news_date)
-<<<<<<< HEAD
-
-=======
-    logger.info("Finished fetching news details from %s.", url)
->>>>>>> 30a54bbc
+
     return news_list
 
 
@@ -428,11 +393,7 @@
     validator = UserInputValidator()
     date_filter = await validator.select_filter_mode()
 
-<<<<<<< HEAD
-    for page in range(1, 7):
-=======
-    for page in range(1, 3):
->>>>>>> 30a54bbc
+    for page in range(1, 24):
         url = f"https://www.rbc.ua/rus/news/{page}"
         news_data = await parse_news(url, date_filter)
         all_news.extend(news_data)
